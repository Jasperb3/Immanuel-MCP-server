"""
Test suite for Immanuel MCP Server
"""

import pytest
import asyncio
from datetime import datetime
from unittest.mock import Mock, patch, AsyncMock

from immanuel_mcp.models import Subject, ChartSettings, ChartRequest
from immanuel_mcp.chart_service import ChartService
from immanuel_mcp.utils import (
    parse_coordinates,
    normalize_timezone,
    zodiac_position_to_string,
    calculate_orb,
    format_aspect_string,
)


class TestUtils:
    """Test utility functions"""

    def test_parse_coordinates_decimal(self):
        """Test parsing decimal coordinates"""
        # Latitude
        lat, dir = parse_coordinates("34.05N", "latitude")
        assert lat == 34.05
        assert dir == "N"

        lat, dir = parse_coordinates("-34.05", "latitude")
        assert lat == -34.05
        assert dir == "S"

        # Longitude
        lon, dir = parse_coordinates("118.24W", "longitude")
        assert lon == 118.24
        assert dir == "W"

        lon, dir = parse_coordinates("-118.24", "longitude")
        assert lon == -118.24
        assert dir == "W"

    def test_parse_coordinates_dms(self):
        """Test parsing DMS format coordinates"""
        lat, dir = parse_coordinates("34N03'00\"", "latitude")
        assert abs(lat - 34.05) < 0.01
        assert dir == "N"

    def test_parse_coordinates_invalid(self):
        """Test invalid coordinate handling"""
        with pytest.raises(ValueError):
            parse_coordinates("91N", "latitude")  # Out of range

        with pytest.raises(ValueError):
            parse_coordinates("181W", "longitude")  # Out of range

    def test_normalize_timezone(self):
        """Test timezone normalization"""
        assert normalize_timezone("America/Los_Angeles") == "America/Los_Angeles"
        assert normalize_timezone("PST") == "America/Los_Angeles"
        assert normalize_timezone("UTC") == "UTC"
        assert normalize_timezone(None) == "UTC"
        assert normalize_timezone("invalid") == "UTC"  # Fallback

    def test_zodiac_position_to_string(self):
        """Test zodiac position formatting"""
        assert zodiac_position_to_string(15.5) == "15°30' Aries"
        assert zodiac_position_to_string(45.25) == "15°15' Taurus"
        assert zodiac_position_to_string(280.0) == "10°00' Capricorn"

    def test_calculate_orb(self):
        """Test orb calculation"""
        # Exact conjunction
        assert calculate_orb(10, 10, 0) == 0

        # Close conjunction
        assert calculate_orb(10, 12, 0) == 2

        # Opposition
        assert calculate_orb(10, 190, 180) == 0

        # Trine with orb
        assert abs(calculate_orb(10, 132, 120) - 2) < 0.1

    def test_format_aspect_string(self):
        """Test aspect string formatting"""
        result = format_aspect_string("Sun", "conjunction", "Moon", 2.5, True)
        assert "☉ ☌ ☽" in result
        assert "2°30'" in result
        assert "applying" in result


class TestModels:
    """Test Pydantic models"""

    def test_subject_validation(self):
        """Test Subject model validation"""
        # Valid subject
        subject = Subject(
            datetime="2000-01-01T10:00:00",
            latitude="34.05N",
            longitude="118.24W",
            timezone="America/Los_Angeles",
        )
        assert subject.datetime == "2000-01-01T10:00:00"

        # Invalid datetime
        with pytest.raises(ValueError):
            Subject(datetime="invalid", latitude="34.05N", longitude="118.24W")

        # Invalid coordinates
        with pytest.raises(ValueError):
            Subject(
                datetime="2000-01-01T10:00:00", latitude="91N", longitude="118.24W"  # Out of range
            )

    def test_chart_settings_validation(self):
        """Test ChartSettings validation"""
        # Valid settings
        settings = ChartSettings(house_system="placidus", include_objects=["CERES", "CHIRON"])
        assert settings.house_system == "placidus"
        assert "CERES" in settings.include_objects

        # Invalid house system
        with pytest.raises(ValueError):
            ChartSettings(house_system="invalid")

        # Invalid object
        with pytest.raises(ValueError):
            ChartSettings(include_objects=["INVALID_OBJECT"])

    def test_chart_request_validation(self):
        """Test ChartRequest validation"""
        subject = Subject(datetime="2000-01-01T10:00:00", latitude="34.05N", longitude="118.24W")

        # Valid natal chart request
        request = ChartRequest(subjects=[subject], chart_type="natal")
        assert len(request.subjects) == 1

        # Synastry requires 2 subjects
        with pytest.raises(ValueError):
            ChartRequest(subjects=[subject], chart_type="synastry")

        # Valid synastry request
        subject2 = Subject(datetime="1990-05-15T14:30:00", latitude="40.71N", longitude="74.00W")
        request = ChartRequest(subjects=[subject, subject2], chart_type="synastry")
        assert len(request.subjects) == 2


class TestChartService:
    """Test ChartService functionality"""

    @pytest.fixture
    def chart_service(self):
        """Create ChartService instance"""
        return ChartService()

<<<<<<< HEAD
    def test_chart_service_init(self):
        """Ensure ChartService initializes without errors"""
        service = ChartService()
        assert isinstance(service, ChartService)
    
=======
>>>>>>> 5fb5c6b6
    @pytest.fixture
    def sample_subject(self):
        """Create sample subject"""
        return Subject(
            datetime="2000-01-01T10:00:00",
            latitude="34.05N",
            longitude="118.24W",
            timezone="America/Los_Angeles",
        )

    @pytest.mark.asyncio
    async def test_calculate_single_chart(self, chart_service, sample_subject):
        """Test single chart calculation"""
        with patch("immanuel.charts.Natal") as mock_natal:
            # Mock the chart object
            mock_chart = Mock()
            mock_chart.objects = {
                "sun": Mock(
                    name="Sun",
                    longitude=280.5,
                    sign=Mock(name="Capricorn"),
                    sign_longitude=10.5,
                    house=Mock(number=10),
                    speed=1.019,
                    retrograde=False,
                )
            }
            mock_chart.aspects = {}
            mock_chart.houses = {
                1: Mock(number=1, sign=Mock(name="Aries"), longitude=15.0, objects=[])
            }
            mock_natal.return_value = mock_chart

            # Calculate chart
            settings = ChartSettings()
            result = await chart_service.calculate_single_chart(
                subject=sample_subject, chart_type="natal", settings=settings
            )

            # Verify result
            assert result.metadata["chart_type"] == "natal"
            assert "Sun" in result.objects
            assert result.objects["Sun"]["sign"] == "Capricorn"
            assert result.objects["Sun"]["house"] == 10

    @pytest.mark.asyncio
    async def test_batch_calculate_charts(self, chart_service, sample_subject):
        """Test batch chart calculation"""
        subjects = [sample_subject, sample_subject]  # Two identical for simplicity
        settings = ChartSettings()

        with patch.object(chart_service, "calculate_single_chart") as mock_calc:
            mock_calc.return_value = Mock(dict=lambda: {"test": "data"})

            results = await chart_service.calculate_batch_charts(
                subjects=subjects, chart_type="natal", settings=settings
            )

            assert len(results) == 2
            assert mock_calc.call_count == 2

    @pytest.mark.asyncio
    async def test_interpret_chart(self, chart_service):
        """Test chart interpretation"""
        chart_data = {
            "objects": {
                "Sun": {"longitude": 280.5, "sign": "Capricorn", "house": 10},
                "Moon": {"longitude": 40.0, "sign": "Taurus", "house": 2},
            },
            "aspects": [
                {"first": "Sun", "second": "Moon", "type": "trine", "orb": 2.5, "applying": True}
            ],
        }

        interpretation = await chart_service.interpret_chart(
            chart_data=chart_data, interpretation_type="basic"
        )

        assert "aspects" in interpretation
        assert "houses" in interpretation
        assert len(interpretation["aspects"]) > 0
        assert len(interpretation["houses"]) > 0

    @pytest.mark.asyncio
    async def test_compare_charts_synastry(self, chart_service):
        """Test synastry comparison"""
        chart1 = {"objects": {"Sun": {"longitude": 10.0}, "Moon": {"longitude": 40.0}}}

        chart2 = {"objects": {"Sun": {"longitude": 130.0}, "Venus": {"longitude": 10.0}}}

        comparison = await chart_service.compare_charts(
            chart1=chart1, chart2=chart2, comparison_type="synastry"
        )

        assert comparison["type"] == "synastry"
        assert "inter_aspects" in comparison
        # Should find Sun1 trine Sun2 (120 degrees)
        assert any(asp["aspect"] == "trine" for asp in comparison["inter_aspects"])

    def test_cache_key_generation(self, chart_service, sample_subject):
        """Test cache key generation"""
        settings = ChartSettings()

        key1 = chart_service._get_cache_key(sample_subject, "natal", settings)
        key2 = chart_service._get_cache_key(sample_subject, "natal", settings)

        # Same inputs should generate same key
        assert key1 == key2

        # Different chart type should generate different key
        key3 = chart_service._get_cache_key(sample_subject, "solar_return", settings)
        assert key1 != key3

    def test_check_aspect(self, chart_service):
        """Test aspect checking"""
        # Exact conjunction
        aspect = chart_service._check_aspect(0)
        assert aspect["name"] == "conjunction"
        assert aspect["orb"] == 0

        # Trine with orb
        aspect = chart_service._check_aspect(118)  # 2 degree orb
        assert aspect["name"] == "trine"
        assert aspect["orb"] == 2

        # No aspect
        aspect = chart_service._check_aspect(45)
        assert aspect is None


@pytest.mark.asyncio
class TestMCPIntegration:
    """Test MCP server integration"""

    async def test_calculate_chart_tool(self):
        """Test the calculate_chart MCP tool"""
        from immanuel_mcp.main import calculate_chart

        with patch("immanuel_mcp.main.chart_service") as mock_service:
            mock_service.calculate_single_chart = AsyncMock(
                return_value=Mock(dict=lambda: {"test": "result"})
            )

            args = Mock(
                datetime="2000-01-01T10:00:00",
                latitude="34.05N",
                longitude="118.24W",
                timezone="America/Los_Angeles",
                chart_type="natal",
                house_system="placidus",
                include_objects=None,
            )

            result = await calculate_chart(args)

            assert result == {"test": "result"}
            mock_service.calculate_single_chart.assert_called_once()

    async def test_get_chart_info_tool(self):
        """Test the get_chart_info MCP tool"""
        from immanuel_mcp.main import get_chart_info

        result = await get_chart_info()

        assert "chart_types" in result
        assert "house_systems" in result
        assert "objects" in result
        assert "aspects" in result
        assert "natal" in result["chart_types"]
        assert "placidus" in result["house_systems"]


if __name__ == "__main__":
    pytest.main([__file__, "-v"])<|MERGE_RESOLUTION|>--- conflicted
+++ resolved
@@ -156,14 +156,11 @@
         """Create ChartService instance"""
         return ChartService()
 
-<<<<<<< HEAD
     def test_chart_service_init(self):
         """Ensure ChartService initializes without errors"""
         service = ChartService()
         assert isinstance(service, ChartService)
     
-=======
->>>>>>> 5fb5c6b6
     @pytest.fixture
     def sample_subject(self):
         """Create sample subject"""
